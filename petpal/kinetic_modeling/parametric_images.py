"""
This module provides functions and a key class, :class:`GraphicalAnalysisParametricImage`, for 
graphical analysis and creation of parametric images of 4D-PET scan data. It heavily utilizes 
:mod:`numpy` for data manipulation and assumes the input as 4D PET images along with other required
inputs.

The :class:`GraphicalAnalysisParametricImage` class encapsulates the main functionality of the 
module, and encompasses methods for initializing data, running and saving analysis, calculating
various properties, and handling parametric image data.
"""

import os
import warnings
import json
from typing import Tuple, Callable
import nibabel
import numpy as np
import numba
<<<<<<< HEAD
from nibabel import Nifti1Image
from ..utils import image_io
=======

from petpal.utils.image_io import safe_load_4dpet_nifti
from . import graphical_analysis
>>>>>>> abce0942
from ..utils.image_io import safe_load_tac, safe_copy_meta
from ..utils.useful_functions import read_plasma_glucose_concentration
from . import graphical_analysis


@numba.njit()
def apply_linearized_analysis_to_all_voxels(pTAC_times: np.ndarray,
                                            pTAC_vals: np.ndarray,
                                            tTAC_img: np.ndarray,
                                            t_thresh_in_mins: float,
                                            analysis_func: Callable) -> Tuple[np.ndarray, np.ndarray]:
    """
    Generates parametric images for 4D-PET data using the provided analysis method.

    This function iterates over each voxel in the given `tTAC_img` and applies the provided
    `analysis_func` to compute analysis values. The `analysis_func` should be a numba.jit function
    for optimization and should be following a signature compatible with either of the following:
    patlak_analysis, logan_analysis, or alt_logan_analysis.

    Args:
        pTAC_times (np.ndarray): A 1D array representing the input TAC times in minutes.

        pTAC_vals (np.ndarray): A 1D array representing the input TAC values. This array should
                                be of the same length as `pTAC_times`.

        tTAC_img (np.ndarray): A 4D array representing the 3D PET image over time.
                               The shape of this array should be (x, y, z, time).

        t_thresh_in_mins (float): A float representing the threshold time in minutes.
                                  It is applied when calling the `analysis_func`.

        analysis_func (Callable): A numba.jit function to apply to each voxel for given PET data.
                                  It should take the following arguments:

                                    - input_tac_values: 1D numpy array for input TAC values
                                    - region_tac_values: 1D numpy array for regional TAC values
                                    - tac_times_in_minutes: 1D numpy array for TAC times in minutes
                                    - t_thresh_in_minutes: a float for threshold time in minutes

    Returns:
        Tuple[np.ndarray, np.ndarray]: A tuple of two 3D numpy arrays representing the calculated
            slope image and the intercept image, each of the same spatial dimensions as `tTAC_img`.

    """
    img_dims = tTAC_img.shape

    slope_img = np.zeros((img_dims[0], img_dims[1], img_dims[2]), float)
    intercept_img = np.zeros_like(slope_img)

    for i in range(0, img_dims[0], 1):
        for j in range(0, img_dims[1], 1):
            for k in range(0, img_dims[2], 1):
                analysis_vals = analysis_func(input_tac_values=pTAC_vals,
                                              region_tac_values=tTAC_img[i, j, k, :],
                                              tac_times_in_minutes=pTAC_times,
                                              t_thresh_in_minutes=t_thresh_in_mins)
                slope_img[i, j, k] = analysis_vals[0]
                intercept_img[i, j, k] = analysis_vals[1]

    return slope_img, intercept_img


def generate_parametric_images_with_graphical_method(pTAC_times: np.ndarray,
                                                     pTAC_vals: np.ndarray,
                                                     tTAC_img: np.ndarray,
                                                     t_thresh_in_mins: float,
                                                     method_name: str) -> Tuple[np.ndarray, np.ndarray]:
    """
    Generates parametric images for 4D-PET data using a specified graphical analysis method.

    This function maps one of the predefined method names to the corresponding analysis function,
    and then generates parametric images by applying it to the given 4D-PET data using the
    `apply_linearized_analysis_to_all_voxels` function.

    Args:
        pTAC_times (np.ndarray): A 1D array representing the input TAC times in minutes.

        pTAC_vals (np.ndarray): A 1D array representing the input TAC values. This array should
                                be of the same length as `pTAC_times`.

        tTAC_img (np.ndarray): A 4D array representing the 3D PET image over time.
                               The shape of this array should be (x, y, z, time).

        t_thresh_in_mins (float): A float representing the threshold time in minutes.

        method_name (str): The analysis method's name to apply. Must be one of: 'patlak', 'logan',
            or 'alt_logan'.

    Returns:
        Tuple[np.ndarray, np.ndarray]: A tuple of two 3D numpy arrays representing the calculated
            slope image and the intercept image, each of the same spatial dimensions as `tTAC_img`.
                                       

    Raises:
       ValueError: If the `method_name` is not one of the following: 'patlak', 'logan', 'alt_logan'.
    """

    analysis_func = graphical_analysis.get_graphical_analysis_method(
        method_name=method_name)
    slope_img, intercept_img = apply_linearized_analysis_to_all_voxels(pTAC_times=pTAC_times,
                                                                       pTAC_vals=pTAC_vals,
                                                                       tTAC_img=tTAC_img,
                                                                       t_thresh_in_mins=t_thresh_in_mins,
                                                                       analysis_func=analysis_func)

    return slope_img, intercept_img


class GraphicalAnalysisParametricImage:
    """
    Class for generating parametric images of 4D-PET images using graphical analyses. It provides
    methods to run graphical analysis, calculate properties of the resulting images, and save the
    results using file paths.

    Attributes:
        input_tac_path (str): Absolute path to the input Time-Activity Curve (TAC) file.
        pet4D_img_path (str): Absolute path to the 4D PET image file.
        output_directory (str): Absolute path to the output directory.
        output_filename_prefix (str): Prefix of the output file names.
        analysis_props (dict): Dictionary of properties of the graphical analysis.
        slope_image (np.ndarray): The slope image resulting from the graphical analysis,
            initialized to None.
        intercept_image (np.ndarray): The intercept image resulting from the graphical analysis,
            initialized to None.

    """

    def __init__(self,
                 input_tac_path: str,
                 pet4D_img_path: str,
                 output_directory: str,
                 output_filename_prefix: str) -> None:
        """
        Initializes the GraphicalAnalysisParametricImage with the specified parameters.

        This method initializes necessary attributes for the GraphicalAnalysisParametricImage
        object with the provided arguments. It sets the absolute file paths for the input TAC, 4D
        PET image, and output directory, and initializes the analysis properties. Further, it
        initializes variables for the slope and intercept images.

        Args:
            input_tac_path (str): Path to the input Time-Activity Curve (TAC) file.
            pet4D_img_path (str): Path to the 4D PET image file.
            output_directory (str): Path to the destination directory where output files will be
                saved.
            output_filename_prefix (str): Prefix to use for the names of the output files.

        Returns:
            None
        """
        self.input_tac_path = os.path.abspath(input_tac_path)
        self.pet4D_img_path = os.path.abspath(pet4D_img_path)
        self.output_directory = os.path.abspath(output_directory)
        self.output_filename_prefix = output_filename_prefix
        self.analysis_props = self.init_analysis_props()
        self.slope_image: np.ndarray = None
        self.intercept_image: np.ndarray = None

    def init_analysis_props(self):
        """
        Initializes the analysis properties dictionary.

        The analysis properties dictionary contains properties derived from the analysis.
        It begins with certain known values, such as file paths, but most values are initialized
        to None and filled in later as the analysis is performed.

        Properties include:
            * ``FilePathPTAC`` (str): The path to the input Time-Activity Curve (TAC) file.
            * ``FilePathTTAC`` (str): The path to the 4D PET image file.
            * ``MethodName`` (str): The name of the graphical analysis method used, to be filled in later.
            * ``ImageDimensions`` (tuple): The dimensions of the images resulting from the analysis, to be filled in later.
            * ``StartFrameTime`` (float): The start time of the frame used in the analysis, filled in after the analysis.
            * ``EndFrameTime`` (float): The end time of the frame used in the analysis, filled in after the analysis.
            * ``ThresholdTime`` (float): The time threshold used in the analysis, filled in after the analysis.
            * ``NumberOfPointsFit`` (int): The number of points fitted in the analysis, filled in after the analysis.
            * ``SlopeMaximum`` (float): The maximum slope found in the analysis, filled in after the analysis.
            * ``SlopeMinimum`` (float): The minimum slope found in the analysis, filled in after the analysis.
            * ``SlopeMean`` (float): The mean of the slopes found in the analysis, filled in after the analysis.
            * ``SlopeVariance`` (float): The variance of the slopes found in the analysis, filled in after the analysis.
            * ``InterceptMaximum`` (float): The maximum intercept found in the analysis, filled in after the analysis.
            * ``InterceptMinimum`` (float): The minimum intercept found in the analysis, filled in after the analysis.
            * ``InterceptMean`` (float): The mean of the intercepts found in the analysis, filled in after the analysis.
            * ``InterceptVariance`` (float): The variance of the intercepts found in the analysis, filled in after the analysis.

        Returns:
            props (dict): The initialized properties dictionary.
        """
        props = {
            'FilePathPTAC': self.input_tac_path,
            'FilePathTTAC': self.pet4D_img_path,
            'MethodName': None,
            'ImageDimensions': None,
            'StartFrameTime': None,
            'EndFrameTime': None,
            'ThresholdTime': None,
            'NumberOfPointsFit': None,
            'SlopeMaximum': None,
            'SlopeMinimum': None,
            'SlopeMean': None,
            'SlopeVariance': None,
            'InterceptMaximum': None,
            'InterceptMinimum': None,
            'InterceptMean': None,
            'InterceptVariance': None,
        }
        return props

    def run_analysis(self, method_name: str, t_thresh_in_mins: float, image_scale: float=1./37000):
        """
        Executes the complete analysis procedure.

        This method orchestrates the full analysis by orchestrating the calculation of parametric
        images, as well as compiling the properties related to the analysis. Both are determined
        based on the provided method name and the threshold time.

        Parameters:
            method_name (str): The name of the methodology adopted for the process.
            t_thresh_in_mins (float): The threshold time used through the analysis (in minutes).

        See Also:
            * :func:`calculate_parametric_images`
            * :func:`calculate_analysis_properties`

        Returns:
            None

        """
        self.calculate_parametric_images(
            method_name=method_name, t_thresh_in_mins=t_thresh_in_mins, image_scale=image_scale)
        self.calculate_analysis_properties(
            method_name=method_name, t_thresh_in_mins=t_thresh_in_mins)

    def save_analysis(self):
        """
        Stores the results from an analysis routine.

        This method executes the storage of parametric images, as well as the properties related to
        the analysis. It assumes that the method 'run_analysis' is called before this method.

        Raises:
            RuntimeError: If the method 'run_analysis' is not called before this method.

        See Also:
            * :func:`save_parametric_images`
            * :func:`save_analysis_properties`

        Returns:
            None

        """
        if self.slope_image is None:
            raise RuntimeError(
                "'run_analysis' method must be called before 'save_analysis'.")
        self.save_parametric_images()
        self.save_analysis_properties()

<<<<<<< HEAD
    def __call__(self, method_name: str, t_thresh_in_mins: float):
        self.run_analysis(method_name=method_name, t_thresh_in_mins=t_thresh_in_mins)
        self.save_analysis()

    def calculate_analysis_properties(self, method_name: str, t_thresh_in_mins: float):
=======
    def calculate_analysis_properties(self,
                                      method_name: str,
                                      t_thresh_in_mins: float):
>>>>>>> abce0942
        """
        Performs a set of calculations to collate various analysis properties.

        This method orchestrates the calculation of properties related to both the parametric
        images and the fitting process. It does this by calling
        :meth:`calculate_parametric_images_properties` and :meth:`calculate_fit_properties`
        respectively.

        Parameters:
            method_name (str): The name of the method used for the fitting process.
            t_thresh_in_mins (float): The threshold time (in minutes) used for the fitting process.

        See Also:
            * :meth:`calculate_parametric_images_properties`
            * :meth:`calculate_fit_properties`

        Returns:
            None. The results are stored within the instance's ``analysis_props`` variable.
        """
        self.calculate_parametric_images_properties()
        self.calculate_fit_properties(
            method_name=method_name, t_thresh_in_mins=t_thresh_in_mins)

    def calculate_fit_properties(self, method_name: str, t_thresh_in_mins: float):
        """
        Calculates and stores the properties related to the fitting process.

        This method calculates several properties related to the fitting process, including the
        threshold time, the name of the method used, the start and end frame time, and the number
        of points used in the fit. These values are stored in the instance's `analysis_props`
        variable.

        Parameters:
            method_name (str): The name of the methodology adopted for the fitting process.
            t_thresh_in_mins (float): The threshold time (in minutes) used in the fitting process.

        Note:
            This method relies on the :func:`safe_load_tac` function to load time-activity curve
            (TAC) data from the file at ``self.input_tac_path``, and the
            :func:`petpal.graphical_analysis.get_index_from_threshold` function to get the index
            from the threshold time.

        See also:
            * :func:`safe_load_tac`: Function to safely load TAC data from a file.
            * :func:`petpal.graphical_analysis.get_index_from_threshold`: Function to get the index
                from the threshold time.

        Returns:
            None. The results are stored within the instance's ``analysis_props`` variable.
        """
        self.analysis_props['ThresholdTime'] = t_thresh_in_mins
        self.analysis_props['MethodName'] = method_name

        p_tac_times, _ = safe_load_tac(filename=self.input_tac_path)
        t_thresh_index = graphical_analysis.get_index_from_threshold(times_in_minutes=p_tac_times,
                                                                     t_thresh_in_minutes=t_thresh_in_mins)
        self.analysis_props['StartFrameTime'] = p_tac_times[t_thresh_index]
        self.analysis_props['EndFrameTime'] = p_tac_times[-1]
        self.analysis_props['NumberOfPointsFit'] = len(
            p_tac_times[t_thresh_index:])

    def calculate_parametric_images_properties(self):
        """
        Initiates the calculation of properties for parametric images.

        This method triggers the calculation of statistical properties for slope and intercept
        images.
        Additionally, it captures the shape of the slope image as the 'ImageDimensions' and stores
        it in `analysis_props`.

        Note:
            You should ensure the `slope_image` attribute has been correctly set before calling
            this method. This means that `run_analysis` has already been called.

        See Also:
            calculate_slope_image_properties: Method to calculate various statistics for slope
                image.
            calculate_intercept_image_properties: Method to calculate various statistics for
                intercept image.

        Returns:
            None. The results are stored within the instance's `analysis_props` variable.
        """
        self.analysis_props['ImageDimensions'] = self.slope_image.shape
        self.calculate_slope_image_properties()
        self.calculate_intercept_image_properties()

    def calculate_slope_image_properties(self):
        """
        Calculates and stores statistical properties of the slope image.

        This method calculates the maximum, minimum, mean, and variance of
        the `slope_image` attribute, and stores these values in the `analysis_props` dictionary.

        The keys in `analysis_props` for these values are: `SlopeMaximum`, `SlopeMinimum`,
        `SlopeMean`, and `SlopeVariance`, respectively.

        Note:
            You should ensure the `slope_image` attribute has been correctly set before calling this
            method.

        No explicit return value. The results are stored within the instance's `analysis_props`
        variable.
        """
        self.analysis_props['SlopeMaximum'] = np.max(self.slope_image)
        self.analysis_props['SlopeMinimum'] = np.min(self.slope_image)
        self.analysis_props['SlopeMean'] = np.mean(self.slope_image)
        self.analysis_props['SlopeVariance'] = np.var(self.slope_image)

    def calculate_intercept_image_properties(self):
        """
        Calculates and stores statistical properties of the intercept image.

        This method calculates the maximum, minimum, mean, and variance of
        the `intercept_image` attribute, and stores these values in the `analysis_props`
        dictionary.

        The keys in `analysis_props` for these values are: `InterceptMaximum`, `InterceptMinimum`,
        `InterceptMean`, and `InterceptVariance`, respectively.

        Note:
            You should ensure the `intercept_image` attribute has been correctly set before calling
            this method.

        No explicit return value. The results are stored within the instance's `analysis_props`
        variable.
        """
        self.analysis_props['InterceptMaximum'] = np.max(self.intercept_image)
        self.analysis_props['InterceptMinimum'] = np.min(self.intercept_image)
        self.analysis_props['InterceptMean'] = np.mean(self.intercept_image)
        self.analysis_props['InterceptVariance'] = np.var(self.intercept_image)


    def calculate_parametric_images(self,
                                    method_name: str,
                                    t_thresh_in_mins: float,
                                    image_scale: float):
        """
        Performs graphical analysis of PET parametric images and generates/updates the slope and
        intercept images.

        Important:
            This method scales the PET image values by the ``image_scale`` argument. This quantity
            is inferred from the call to :meth:`run_analysis` which uses a default value of 1/37000
            for unit conversion of the input PET image from Bq/mL to μCi/mL.

        This method uses the given graphical analysis method and threshold to perform the analysis
        given the input Time Activity Curve (TAC) and 4D PET image, and updates the slope and 
        intercept images accordingly. PET images are loaded from the specified path and multiplied
        by ``image_scale`` to convert the image into the proper units. Then, the parametric images 
        are calculated using the specified graphical method and threshold time by explicitly
        analyzing each voxel in the 4D PET image.

        Args:
            method_name (str): The name of the graphical analysis method to be used.
            t_thresh_in_mins (float): The threshold time in minutes.

        Returns:
            None

        Raises:
            Exception: An error occurred during the graphical analysis. This could be due to an
            invalid method name or incorrect inputs to the method.

        See Also:
            * :func:`generate_parametric_images_with_graphical_method`
            * :func:`petpal.graphical_analysis.patlak_analysis`
            * :func:`petpal.graphical_analysis.logan_analysis`
            * :func:`petpal.graphical_analysis.alternative_logan_analysis`

        """
        p_tac_times, p_tac_vals = safe_load_tac(self.input_tac_path)
        nifty_pet4d_img = safe_load_4dpet_nifti(filename=self.pet4D_img_path)
        warnings.warn(
            f"PET image values are being scaled by {image_scale}.",
            UserWarning)
        self.slope_image, self.intercept_image = generate_parametric_images_with_graphical_method(
            pTAC_times=p_tac_times,
            pTAC_vals=p_tac_vals,
            tTAC_img=nifty_pet4d_img.get_fdata() * image_scale,
            t_thresh_in_mins=t_thresh_in_mins, method_name=method_name)

    def save_parametric_images(self):
        """
        Saves the slope and intercept images as NIfTI files in the specified output directory.

        This method generates and saves two NIfTI files: one for the slope image and one for the
        intercept image. It uses the output directory and filename prefix provided during 
        instantiation of the class, along with the analysis method name, to generate a filename
        prefix for both images. The filenames follow the patterns 
        `{output_filename_prefix}-parametric-{method}-slope.nii.gz` and
        `{output_filename_prefix}-parametric-{method}-intercept.nii.gz` respectively. The affine
        transformation matrix for the new NIfTI images is derived from the original 4D PET image.

        Args:
            None

        Returns:
            None

        Raises:
            IOError: An error occurred accessing the output_directory or while writing to the NIfTI
            file.

        """
        file_name_prefix = os.path.join(self.output_directory,
                                        f"{self.output_filename_prefix}_desc-"
                                        f"{self.analysis_props['MethodName']}")
        nifty_img_affine = safe_load_4dpet_nifti(
            filename=self.pet4D_img_path).affine
        try:
<<<<<<< HEAD
            tmp_slope_img = nibabel.Nifti1Image(dataobj=self.slope_image, affine=nifty_img_affine)
            nibabel.save(tmp_slope_img, f"{file_name_prefix}_slope.nii.gz")
=======
            tmp_slope_img = nibabel.Nifti1Image(
                dataobj=self.slope_image, affine=nifty_img_affine)
            nibabel.save(tmp_slope_img, f"{file_name_prefix}-slope.nii.gz")
>>>>>>> abce0942

            tmp_intercept_img = nibabel.Nifti1Image(
                dataobj=self.intercept_image, affine=nifty_img_affine)
            nibabel.save(tmp_intercept_img,
                         f"{file_name_prefix}_intercept.nii.gz")

            safe_copy_meta(input_image_path=self.pet4D_img_path,
                           out_image_path=f"{file_name_prefix}_slope.nii.gz")
            safe_copy_meta(input_image_path=self.pet4D_img_path,
                           out_image_path=f"{file_name_prefix}_intercept.nii.gz")
        except IOError as e:
            print("An IOError occurred while attempting to write the NIfTI image files.")
            raise e from None

    def save_analysis_properties(self):
        """
        Saves the analysis properties to a JSON file in the output directory.

        This method involves saving a dictionary of analysis properties, which include file paths,
        analysis method, start and end frame times, threshold time, number of points fitted, and 
        various properties like the maximum, minimum, mean, and variance of slopes and intercepts
        found in the analysis. These analysis properties are written to a JSON file in the output
        directory with the name following the pattern
        `{output_filename_prefix}-analysis-props.json`.

        Args:
            None

        Returns:
            None

        Raises:
            IOError: An error occurred accessing the output_directory or while writing to the JSON
            file.

        See Also:
            * :func:`save_analysis_properties`
        """
        analysis_props_file = os.path.join(self.output_directory,
<<<<<<< HEAD
                                           f"{self.output_filename_prefix}_desc-{self.analysis_props['MethodName']}_props.json")
        with open(analysis_props_file, 'w',encoding='utf-8') as f:
            json.dump(obj=self.analysis_props, fp=f, indent=4)


def generate_cmrglc_parametric_image_from_ki_image(input_ki_image_path: str,
                                                   output_image_path: str,
                                                   plasma_glucose_file_path: str,
                                                   glucose_rescaling_constant: float,
                                                   lumped_constant: float,
                                                   rescaling_const: float):
    r"""
    Generate and save a CMRglc image by rescaling a Patlak-Ki image.

    This function reads a Patlak-Ki image, rescales it using provided parameters (plasma glucose file,
    lumped constant, and a rescaling constant), and saves the resulting image as a CMRglc image.

    The final image will be `rescaling_constant * K_i * plasma_glucose / lumped_constant`.

    Args:
        input_ki_image_path (str): Path to the Patlak-Ki image file.
        output_image_path (str): Path to save the rescaled CMRglc image.
        plasma_glucose_file_path (str): File path to stored plasma glucose concentration.
            Assumed to be just one number in the file.
        glucose_rescaling_constant (float): Rescaling constant for the glucose concentration.
        lumped_constant (float): Lumped constant value used for rescaling.
        rescaling_const (float): Additional rescaling constant applied to the Patlak-Ki values.

    Returns:
        None
    """
    patlak_image = image_io.ImageIO(verbose=False).load_nii(image_path=input_ki_image_path)
    patlak_affine = patlak_image.affine
    plasma_glucose = read_plasma_glucose_concentration(file_path=plasma_glucose_file_path,
                                                       correction_scale=glucose_rescaling_constant)
    cmr_vals = (plasma_glucose / lumped_constant) * patlak_image.get_fdata() * rescaling_const
    cmr_image = nibabel.Nifti1Image(dataobj=cmr_vals, affine=patlak_affine)
    nibabel.save(cmr_image, f"{output_image_path}")
    image_io.safe_copy_meta(input_image_path=input_ki_image_path, out_image_path=output_image_path)
=======
                                           f"{self.output_filename_prefix}_desc-"
                                           f"{self.analysis_props['MethodName']}_props.json")
        with open(analysis_props_file, 'w', encoding='utf-8') as f:
            json.dump(obj=self.analysis_props, fp=f, indent=4)
>>>>>>> abce0942
<|MERGE_RESOLUTION|>--- conflicted
+++ resolved
@@ -16,14 +16,7 @@
 import nibabel
 import numpy as np
 import numba
-<<<<<<< HEAD
-from nibabel import Nifti1Image
-from ..utils import image_io
-=======
-
 from petpal.utils.image_io import safe_load_4dpet_nifti
-from . import graphical_analysis
->>>>>>> abce0942
 from ..utils.image_io import safe_load_tac, safe_copy_meta
 from ..utils.useful_functions import read_plasma_glucose_concentration
 from . import graphical_analysis
@@ -115,7 +108,7 @@
     Returns:
         Tuple[np.ndarray, np.ndarray]: A tuple of two 3D numpy arrays representing the calculated
             slope image and the intercept image, each of the same spatial dimensions as `tTAC_img`.
-                                       
+            
 
     Raises:
        ValueError: If the `method_name` is not one of the following: 'patlak', 'logan', 'alt_logan'.
@@ -279,18 +272,11 @@
                 "'run_analysis' method must be called before 'save_analysis'.")
         self.save_parametric_images()
         self.save_analysis_properties()
-
-<<<<<<< HEAD
-    def __call__(self, method_name: str, t_thresh_in_mins: float):
-        self.run_analysis(method_name=method_name, t_thresh_in_mins=t_thresh_in_mins)
-        self.save_analysis()
-
-    def calculate_analysis_properties(self, method_name: str, t_thresh_in_mins: float):
-=======
+    
+        
     def calculate_analysis_properties(self,
                                       method_name: str,
                                       t_thresh_in_mins: float):
->>>>>>> abce0942
         """
         Performs a set of calculations to collate various analysis properties.
 
@@ -438,9 +424,9 @@
             for unit conversion of the input PET image from Bq/mL to μCi/mL.
 
         This method uses the given graphical analysis method and threshold to perform the analysis
-        given the input Time Activity Curve (TAC) and 4D PET image, and updates the slope and 
+        given the input Time Activity Curve (TAC) and 4D PET image, and updates the slope and
         intercept images accordingly. PET images are loaded from the specified path and multiplied
-        by ``image_scale`` to convert the image into the proper units. Then, the parametric images 
+        by ``image_scale`` to convert the image into the proper units. Then, the parametric images
         are calculated using the specified graphical method and threshold time by explicitly
         analyzing each voxel in the 4D PET image.
 
@@ -478,9 +464,9 @@
         Saves the slope and intercept images as NIfTI files in the specified output directory.
 
         This method generates and saves two NIfTI files: one for the slope image and one for the
-        intercept image. It uses the output directory and filename prefix provided during 
+        intercept image. It uses the output directory and filename prefix provided during
         instantiation of the class, along with the analysis method name, to generate a filename
-        prefix for both images. The filenames follow the patterns 
+        prefix for both images. The filenames follow the patterns
         `{output_filename_prefix}-parametric-{method}-slope.nii.gz` and
         `{output_filename_prefix}-parametric-{method}-intercept.nii.gz` respectively. The affine
         transformation matrix for the new NIfTI images is derived from the original 4D PET image.
@@ -502,14 +488,8 @@
         nifty_img_affine = safe_load_4dpet_nifti(
             filename=self.pet4D_img_path).affine
         try:
-<<<<<<< HEAD
             tmp_slope_img = nibabel.Nifti1Image(dataobj=self.slope_image, affine=nifty_img_affine)
             nibabel.save(tmp_slope_img, f"{file_name_prefix}_slope.nii.gz")
-=======
-            tmp_slope_img = nibabel.Nifti1Image(
-                dataobj=self.slope_image, affine=nifty_img_affine)
-            nibabel.save(tmp_slope_img, f"{file_name_prefix}-slope.nii.gz")
->>>>>>> abce0942
 
             tmp_intercept_img = nibabel.Nifti1Image(
                 dataobj=self.intercept_image, affine=nifty_img_affine)
@@ -529,7 +509,7 @@
         Saves the analysis properties to a JSON file in the output directory.
 
         This method involves saving a dictionary of analysis properties, which include file paths,
-        analysis method, start and end frame times, threshold time, number of points fitted, and 
+        analysis method, start and end frame times, threshold time, number of points fitted, and
         various properties like the maximum, minimum, mean, and variance of slopes and intercepts
         found in the analysis. These analysis properties are written to a JSON file in the output
         directory with the name following the pattern
@@ -549,9 +529,9 @@
             * :func:`save_analysis_properties`
         """
         analysis_props_file = os.path.join(self.output_directory,
-<<<<<<< HEAD
-                                           f"{self.output_filename_prefix}_desc-{self.analysis_props['MethodName']}_props.json")
-        with open(analysis_props_file, 'w',encoding='utf-8') as f:
+                                           f"{self.output_filename_prefix}_desc-"
+                                           f"{self.analysis_props['MethodName']}_props.json")
+        with open(analysis_props_file, 'w', encoding='utf-8') as f:
             json.dump(obj=self.analysis_props, fp=f, indent=4)
 
 
@@ -588,10 +568,4 @@
     cmr_vals = (plasma_glucose / lumped_constant) * patlak_image.get_fdata() * rescaling_const
     cmr_image = nibabel.Nifti1Image(dataobj=cmr_vals, affine=patlak_affine)
     nibabel.save(cmr_image, f"{output_image_path}")
-    image_io.safe_copy_meta(input_image_path=input_ki_image_path, out_image_path=output_image_path)
-=======
-                                           f"{self.output_filename_prefix}_desc-"
-                                           f"{self.analysis_props['MethodName']}_props.json")
-        with open(analysis_props_file, 'w', encoding='utf-8') as f:
-            json.dump(obj=self.analysis_props, fp=f, indent=4)
->>>>>>> abce0942
+    safe_copy_meta(input_image_path=input_ki_image_path, out_image_path=output_image_path)